from __future__ import annotations

import datetime
import json
import logging
import re
from html import unescape
from typing import (
    Union,
    List,
    Callable,
    Any,
    TypeVar,
    Optional,
    Tuple,
    Set,
    Iterable,
    TYPE_CHECKING,
)
from urllib.parse import quote
from autoslot import Slots  # type: ignore

from Crypto.Util import Padding

if TYPE_CHECKING:
    from .clients import ClientBase, Client
from .exceptions import DataError, ParsingError, DateParsingError, UnsupportedOperation

from itertools import chain


__all__ = (
    "Util",
    "Object",
    "Subject",
    "Absence",
    "Period",
    "Average",
    "Grade",
    "Attachment",
    "LessonContent",
    "Lesson",
    "Homework",
    "Information",
    "Recipient",
    "Message",
    "Discussion",
    "ClientInfo",
    "Acquisition",
    "Evaluation",
    "Identity",
    "Guardian",
    "Student",
    "StudentClass",
    "Menu",
    "Punishment",
)

log = logging.getLogger(__name__)


def _get_l(d: dict) -> str:
    return d["L"]


class MissingType:
    pass


class Util:
    """Utilities for the API wrapper"""

    grade_translate = [
        "Absent",
        "Dispense",
        "NonNote",
        "Inapte",
        "NonRendu",
        "AbsentZero",
        "NonRenduZero",
        "Felicitations",
    ]

    @classmethod
    def get(cls, iterable: Iterable, **kwargs: Any) -> list:
        """Gets items from the list with the attributes specified.

        Args:
            iterable (list): The iterable to loop over
        """
        output = []
        for i in iterable:
            for attr in kwargs:
                if not hasattr(i, attr) or getattr(i, attr) != kwargs[attr]:
                    i = False
                    break
            if i is not False:
                output.append(i)
        return output

    @classmethod
    def grade_parse(cls, string: str) -> str:
        if "|" in string:
            return cls.grade_translate[int(string[1]) - 1]
        else:
            return string

    @staticmethod
    def date_parse(formatted_date: str) -> datetime.date:
        """convert date to a datetime.date object"""
        formatted_date = re.sub(r"([a-zA-Z ]*)", "", formatted_date, 0)

        if re.match(r"\d{2}/\d{2}/\d{4}$", formatted_date):
            return datetime.datetime.strptime(formatted_date, "%d/%m/%Y").date()
        elif re.match(r"\d{2}/\d{2}/\d{2}$", formatted_date):
            return datetime.datetime.strptime(formatted_date, "%d/%m/%y").date()
        elif re.match(r"\d{2}/\d{2}/\d{4} \d{2}:\d{2}:\d{2}$", formatted_date):
            return datetime.datetime.strptime(
                formatted_date, "%d/%m/%Y %H:%M:%S"
            ).date()
        elif re.match(r"\d{2}/\d{2}/\d{2} \d{2}h\d{2}$", formatted_date):
            return datetime.datetime.strptime(formatted_date, "%d/%m/%y %Hh%M").date()
        elif re.match(r"\d{2}/\d{2}", formatted_date):
            formatted_date += f"/{datetime.date.today().year}"
            return datetime.datetime.strptime(formatted_date, "%d/%m/%Y").date()
        else:
            raise DateParsingError("Could not parse date", formatted_date)

    @staticmethod
    def datetime_parse(formatted_date: str) -> datetime.datetime:
        """convert date to a datetime.datetime object"""
        if re.match(r"\d{2}/\d{2}/\d{4}$", formatted_date):
            return datetime.datetime.strptime(formatted_date, "%d/%m/%Y")
        elif re.match(r"\d{2}/\d{2}/\d{4} \d{2}:\d{2}:\d{2}$", formatted_date):
            return datetime.datetime.strptime(formatted_date, "%d/%m/%Y %H:%M:%S")
        elif re.match(r"\d{2}/\d{2}/\d{2} \d{2}h\d{2}$", formatted_date):
            return datetime.datetime.strptime(formatted_date, "%d/%m/%y %Hh%M")
        else:
            raise DateParsingError("Could not parse date", formatted_date)

    @staticmethod
    def html_parse(html_text: str) -> str:
        """remove tags from html text"""
        return unescape(re.sub(re.compile("<.*?>"), "", html_text))

    @staticmethod
    def place2time(listeHeures: List, place: int) -> datetime.time:
        if place > len(listeHeures):
            # might be wrong... works with demo
            place = place % (len(listeHeures) - 1)
        start_time = next(
            filter(lambda x: x["G"] == place, listeHeures),
            None,
        )
        if start_time is None:
            raise ValueError(f"Could not find starting time for place {place}")
        start_time = datetime.datetime.strptime(start_time["L"], "%Hh%M").time()
        return start_time


class Object:
    """
    Base object for all pronotepy data classes.
    """

    __slots__ = ("_resolver",)

    class _Resolver:
        """
        Resolves an arbitrary value from a json dictionary.
        """

        R = TypeVar("R")
        _missing: MissingType = MissingType()

        def __init__(self, json_dict: dict):
            self.json_dict = json_dict

        def __call__(
            self,
            converter: Callable[[Any], R],
            *path: str,
            default: Union[MissingType, R] = _missing,
            strict: bool = True,
        ) -> R:
            """
            Resolves an arbitrary value from a json dictionary

            Args:
                converter (Callable[[Any], R]): the final value will be passed to this converter, it can be any callable with a single argument
                path (str): arguments describing the path through the dictionary to the value
                default (Union[MissingType, R]): default value if the actual one cannot be found, works with strict as False
                strict (bool): if True, the resolver will return None when it can't find the correct value
            Returns:
                the resolved value
            """
            json_value: Any = self.json_dict
            try:
                for p in path:  # walk through the json dict according to the path
                    json_value = json_value[p]
            except KeyError:
                # we have failed to get the correct value, try to return a default
                if default is not self._missing:
                    log.debug(
                        f"Could not get value for (path: {','.join(path)}), setting to default."
                    )
                    json_value = default
                elif strict:
                    # in strict mode we do not want to give unpredictable output
                    raise ParsingError("Could not follow path", self.json_dict, path)
                else:
                    json_value = None
            else:
                try:
                    json_value = converter(json_value)
                except Exception as e:
                    raise ParsingError(
                        f"Error while converting value: {e}", self.json_dict, path
                    )

            return json_value

    def __init__(self, json_dict: dict) -> None:
        self._resolver: Object._Resolver = self._Resolver(json_dict)

    def to_dict(
        self, exclude: Set[str] = set(), include_properties: bool = False
    ) -> dict:
        """
        Recursively serializes this object into a dict

        .. note:: Does not check for loops, which are currently handled on a case to case basis.

        Args:
            exclude (Set[str]): items to exclude from serialization
            include_properties (bool): whether to evaluate properties.
                This may be useful for example for a :class:`Period` for which you want to
                serialize its grades too. :attr:`Period.grades` is a property that is evaluated
                only when called.

                .. warning:: Setting this option to `True` can be **extremely** inefficient!

        Returns:
            dict: A dictionary containing all non-private properties
        """

        def serialize_slot(slot: Any) -> Any:
            if isinstance(slot, Object):
                return slot.to_dict()
            else:
                # Assume all other values are primitives
                return slot

        serialized = {}

        # Join __slots__ with a list of all properties if include_properties is True
        # otherwise just iterate overs __slots__
        to_iter = (
            chain(
                self.__slots__,
                [
                    prop
                    for prop in dir(self.__class__)
                    if not prop.startswith("_")
                    and isinstance(getattr(self.__class__, prop), property)
                ],
            )
            if include_properties
            else self.__slots__
        )
        for slot_name in to_iter:
            if slot_name.startswith("_") or slot_name in exclude:
                # Skip private and excluded slots
                continue

            slot = getattr(self, slot_name)

            serialized[slot_name] = (
                [serialize_slot(v) for v in slot]
                if isinstance(slot, list)
                else serialize_slot(slot)
            )
        return serialized


class Subject(Object, Slots):
    """
    Represents a subject. You shouldn't have to create this class manually.

    Attributes:
        id (str): the id of the subject (used internally)
        name (str): name of the subject
        groups (bool): if the subject is in groups
    """

    def __init__(self, parsed_json: dict) -> None:
        super().__init__(parsed_json)

        self.id: str = self._resolver(str, "N")
        self.name: str = self._resolver(str, "L")
        self.groups: bool = self._resolver(bool, "estServiceGroupe", default=False)

        del self._resolver


class Absence(Object, Slots):
    """
    Represents an absence with a given period. You shouldn't have to create this class manually.

    Attributes:
        id (str): the id of the absence (used internally)
        from_date (datetime.datetime): starting time of the absence
        to_date (datetime.datetime): end of the absence
        justified (bool): is the absence justified
        hours (str): the number of hours missed
        days (int): the number of days missed
        reasons (List[str]): The reason(s) for the absence
    """

<<<<<<< HEAD
=======
    __slots__ = [
        "id",
        "from_date",
        "to_date",
        "justified",
        "hours",
        "days",
        "reasons",
    ]

>>>>>>> eab05b37
    def __init__(self, json_dict: dict) -> None:
        super().__init__(json_dict)

        self.id: str = self._resolver(str, "N")
        self.from_date: datetime.datetime = self._resolver(
            Util.datetime_parse, "dateDebut", "V"
        )
        self.to_date: datetime.datetime = self._resolver(
            Util.datetime_parse, "dateFin", "V"
        )
        self.justified: bool = self._resolver(bool, "justifie", default=False)
        self.hours: Optional[str] = self._resolver(str, "NbrHeures", strict=False)
        self.days: int = self._resolver(int, "NbrJours", default=0)
        self.reasons: List[str] = self._resolver(
            lambda l: [i["L"] for i in l], "listeMotifs", "V", default=[]
        )

        del self._resolver


class Period(Object, Slots):
    """
    Represents a period of the school year. You shouldn't have to create this class manually.

    Attributes:
        id (str): the id of the period (used internally)
        name (str): name of the period
        start (datetime.datetime): date on which the period starts
        end (datetime.datetime): date on which the period ends
    """

<<<<<<< HEAD
=======
    __slots__ = ["_client", "id", "name", "start", "end"]

    # TODO: remove; does not support multiple clients
>>>>>>> eab05b37
    instances: Set[Any] = set()

    def __init__(self, client: ClientBase, json_dict: dict) -> None:
        super().__init__(json_dict)

        self.__class__.instances.add(self)
        self._client = client

        self.id: str = self._resolver(str, "N")
        self.name: str = self._resolver(str, "L")
        self.start: datetime.datetime = self._resolver(
            Util.datetime_parse, "dateDebut", "V"
        )
        self.end: datetime.datetime = self._resolver(
            Util.datetime_parse, "dateFin", "V"
        )

        del self._resolver

    @property
    def grades(self) -> List["Grade"]:
        """Get grades from the period."""
        json_data = {"Periode": {"N": self.id, "L": self.name}}
        response = self._client.post("DernieresNotes", 198, json_data)
        grades = response["donneesSec"]["donnees"]["listeDevoirs"]["V"]
        return [Grade(g) for g in grades]

    @property
    def averages(self) -> List["Average"]:
        """Get averages from the period."""

        json_data = {"Periode": {"N": self.id, "L": self.name}}
        response = self._client.post("DernieresNotes", 198, json_data)
        crs = response["donneesSec"]["donnees"]["listeServices"]["V"]
        try:
            return [Average(c) for c in crs]
        except ParsingError as e:
            if e.path == ["moyEleve", "V"]:
                raise UnsupportedOperation("Could not get averages")
            raise

    @property
    def overall_average(self) -> float:
        """Get overall average from the period. If the period average is not provided by pronote, then it's calculated.
        Calculation may not be the same as the actual average. (max difference 0.01)"""
        json_data = {"Periode": {"N": self.id, "L": self.name}}
        response = self._client.post("DernieresNotes", 198, json_data)
        average = response["donneesSec"]["donnees"].get("moyGenerale")
        if average:
            return average["V"]
        # VVVVVVVV will be removed in v3.0.0
        elif response["donneesSec"]["donnees"]["listeServices"]["V"]:
            a: float = 0
            total = 0
            services = response["donneesSec"]["donnees"]["listeServices"]["V"]
            for s in services:
                try:
                    avrg = s["moyEleve"]["V"].replace(",", ".")
                except KeyError:
                    raise UnsupportedOperation("Could not get averages")
                try:
                    flt = float(avrg)
                except ValueError:
                    flt = False
                if flt:
                    a += flt
                    total += 1
            average = round(a / total, 2) if total else -1
        else:
            average = -1
        return average

    @property
    def evaluations(self) -> List["Evaluation"]:
        """
        All evaluations from this period
        """
        json_data = {"periode": {"N": self.id, "L": self.name, "G": 2}}
        response = self._client.post("DernieresEvaluations", 201, json_data)
        evaluations = response["donneesSec"]["donnees"]["listeEvaluations"]["V"]
        return [Evaluation(e) for e in evaluations]

    @property
    def absences(self) -> List[Absence]:
        """
        All absences from this period
        """
        json_data = {
            "periode": {"N": self.id, "L": self.name, "G": 2},
            "DateDebut": {"_T": 7, "V": self.start.strftime("%d/%m/%Y %H:%M:%S")},
            "DateFin": {"_T": 7, "V": self.end.strftime("%d/%m/%Y %H:%M:%S")},
        }

        response = self._client.post("PagePresence", 19, json_data)
        absences = response["donneesSec"]["donnees"]["listeAbsences"]["V"]
        return [Absence(a) for a in absences if a["G"] == 13]

    @property
    def punishments(self) -> List[Punishment]:
        """
        All punishments from a given period
        """
        json_data = {
            "periode": {"N": self.id, "L": self.name, "G": 2},
            "DateDebut": {"_T": 7, "V": self.start.strftime("%d/%m/%Y %H:%M:%S")},
            "DateFin": {"_T": 7, "V": self.end.strftime("%d/%m/%Y %H:%M:%S")},
        }

        response = self._client.post("PagePresence", 19, json_data)
        absences = response["donneesSec"]["donnees"]["listeAbsences"]["V"]
        return [Punishment(self._client, a) for a in absences if a["G"] == 41]


class Average(Object, Slots):
    """
    Represents an Average.

    Attributes:
        student (str): students average in the subject
        class_average (str): classes average in the subject
        max (str): highest average in the class
        min (str): lowest average in the class
        out_of (str): maximum amount of points
        default_out_of (str): the default maximum amount of points
        subject (Subject): subject the average is from
    """

    def __init__(self, json_dict: dict) -> None:
        super().__init__(json_dict)

        self.student: str = self._resolver(Util.grade_parse, "moyEleve", "V")
        self.out_of: str = self._resolver(Util.grade_parse, "baremeMoyEleve", "V")
        self.default_out_of: str = self._resolver(
            Util.grade_parse, "baremeMoyEleveParDefault", "V", default=""
        )
        self.class_average: str = self._resolver(Util.grade_parse, "moyClasse", "V")
        self.min: str = self._resolver(Util.grade_parse, "moyMin", "V")
        self.max: str = self._resolver(Util.grade_parse, "moyMax", "V")
        self.subject = Subject(json_dict)

        del self._resolver


class Grade(Object, Slots):
    """Represents a grade. You shouldn't have to create this class manually.

    Attributes:
        id (str): the id of the grade (used internally)
        grade (str): the actual grade
        out_of (str): the maximum amount of points
        default_out_of (Optional[str]): the default maximum amount of points
        date (datetime.date): the date on which the grade was given
        subject (Subject): the subject in which the grade was given
        period (Period): the period in which the grade was given
        average (str): the average of the class
        max (str): the highest grade of the test
        min (str): the lowest grade of the test
        coefficient (str): the coefficient of the grade
        comment (str): the comment on the grade description
        is_bonus (bool): is the grade bonus : only points above 10 count
        is_optionnal (bool): is the grade optionnal : the grade only counts if it increases the average
        is_out_of_20 (bool): is the grade out of 20. Example 8/10 -> 16/20
    """

    # TODO: optionnal -> optional

<<<<<<< HEAD
=======
    __slots__ = [
        "id",
        "grade",
        "out_of",
        "default_out_of",
        "date",
        "subject",
        "period",
        "average",
        "max",
        "min",
        "coefficient",
        "comment",
        "is_bonus",
        "is_optionnal",
        "is_out_of_20",
    ]

>>>>>>> eab05b37
    def __init__(self, json_dict: dict) -> None:
        super().__init__(json_dict)

        self.id: str = self._resolver(str, "N")
        self.grade: str = self._resolver(Util.grade_parse, "note", "V")
        self.out_of: str = self._resolver(Util.grade_parse, "bareme", "V")
        self.default_out_of: str = self._resolver(
            Util.grade_parse, "baremeParDefaut", "V", strict=False
        )
        self.date: datetime.date = self._resolver(Util.date_parse, "date", "V")
        self.subject: Subject = self._resolver(Subject, "service", "V")
        # TODO: remove, because it creates a loop when trying to `to_dict`
        self.period: Period = self._resolver(
            lambda p: Util.get(Period.instances, id=p)[0], "periode", "V", "N"
        )
        self.average: str = self._resolver(
            Util.grade_parse, "moyenne", "V", strict=False
        )
        self.max: str = self._resolver(Util.grade_parse, "noteMax", "V")
        self.min: str = self._resolver(Util.grade_parse, "noteMin", "V")
        self.coefficient: str = self._resolver(str, "coefficient")
        self.comment: str = self._resolver(str, "commentaire")
        self.is_bonus: bool = self._resolver(bool, "estBonus")
        self.is_optionnal: bool = (
            self._resolver(bool, "estFacultatif") and not self.is_bonus
        )
        self.is_out_of_20: bool = self._resolver(bool, "estRamenerSur20")

        del self._resolver

    def to_dict(
        self, exclude: Set[str] = set(), include_properties: bool = False
    ) -> dict:
        # Exclude self.period, because it would otherwise cause a loop
        return super().to_dict(
            exclude={
                "period",
            }.union(exclude),
            include_properties=include_properties,
        )


class Attachment(Object, Slots):
    """
    Represents a attachment to homework for example

    Attributes:
        name (str): Name of the file or url of the link.
        id (str): id of the file (used internally and for url)
        url (str): url of the file/link
        type (int): type of the attachment (0 = link, 1 = file)
    """

<<<<<<< HEAD
=======
    __slots__ = ["name", "id", "_client", "url", "_data", "type"]

>>>>>>> eab05b37
    def __init__(self, client: ClientBase, json_dict: dict) -> None:
        super().__init__(json_dict)

        self._client = client

        self.name: str = self._resolver(str, "L")
        self.id: str = self._resolver(str, "N")
        self.type: int = self._resolver(int, "G")  # 0 link, 1 file

        if self.type == 0:
            self.url = self.name
        else:
            padd = Padding.pad(
                json.dumps({"N": self.id, "Actif": True}).replace(" ", "").encode(), 16
            )
            magic_stuff = client.communication.encryption.aes_encrypt(padd).hex()

            self.url = (
                f"{client.communication.root_site}/FichiersExternes/{magic_stuff}/"
                + quote(self.name, safe="~()*!.'")
                + f"?Session={client.attributes['h']}"
            )

        self._data = None

        del self._resolver

    def save(self, file_name: Optional[str] = None) -> None:
        """
        Saves the file on to local storage.

        Args:
            file_name (str): file name
        """
        if self.type == 1:
            response = self._client.communication.session.get(self.url)
            if not file_name:
                file_name = self.name
            if response.status_code != 200:
                raise FileNotFoundError(
                    "The file was not found on pronote. The url may be badly formed."
                )
            with open(file_name, "wb") as handle:
                for block in response.iter_content(1024):
                    handle.write(block)

    @property
    def data(self) -> bytes:
        """Gets the raw file data."""
        if self._data:
            return self._data
        response = self._client.communication.session.get(self.url)
        return response.content


class LessonContent(Object, Slots):
    """
    Represents the content of a lesson. You shouldn't have to create this class manually.

    Attributes:
        title (Optional[str]): title of the lesson content
        description (Optional[str]): description of the lesson content
        category (Optional[str]): category of the lesson content
    """

<<<<<<< HEAD
=======
    __slots__ = ["title", "description", "_files", "_client", "category"]

>>>>>>> eab05b37
    def __init__(self, client: ClientBase, json_dict: dict) -> None:
        super().__init__(json_dict)

        self._client = client

        self.title: Optional[str] = self._resolver(str, "L", strict=False)
        self.description: Optional[str] = self._resolver(
            Util.html_parse, "descriptif", "V", strict=False
        )
        self.category: Optional[str] = self._resolver(
            str, "categorie", "V", "L", strict=False
        )
        self._files: Tuple[Any, ...] = self._resolver(tuple, "ListePieceJointe", "V")

        del self._resolver

    @property
    def files(self) -> List[Attachment]:
        """Get all the attached files from the lesson"""
        return [Attachment(self._client, jsn) for jsn in self._files]


class Lesson(Object, Slots):
    """
    Represents a lesson with a given time. You shouldn't have to create this class manually.

    Attributes:
        id (str): the id of the lesson (used internally)
        subject (Optional[Subject]): the subject that the lesson is from
        teacher_name (Optional[str]): name of the teacher
        teacher_names (Optional[List[str]]): name of the teachers
        classroom (Optional[str]): name of the classroom
        classrooms (Optional[List[str]]): name of the classrooms
        canceled (bool): if the lesson is canceled
        status (Optional[str]): status of the lesson
        background_color (Optional[str]): background color of the lesson
        outing (bool): if it is a pedagogical outing
        start (datetime.datetime): starting time of the lesson
        end (datetime.datetime): end of the lesson
        group_name (Optional[str]): Name of the group.
        group_names (Optional[List[str]]): Name of the groups.
        exempted (bool): Specifies if the student's presence is exempt.
        virtual_classrooms (List[str]): List of urls for virtual classrooms
        num (int): For the same lesson time, the biggest num is the one shown on pronote.
        detention (bool): is marked as detention
        test (bool): if there will be a test in the lesson
    """

<<<<<<< HEAD
=======
    __slots__ = [
        "id",
        "subject",
        "teacher_name",
        "teacher_names",
        "classroom",
        "classrooms",
        "start",
        "canceled",
        "status",
        "background_color",
        "detention",
        "end",
        "outing",
        "group_name",
        "group_names",
        "exempted",
        "_client",
        "_content",
        "virtual_classrooms",
        "num",
        "test",
    ]

>>>>>>> eab05b37
    def __init__(self, client: ClientBase, json_dict: dict) -> None:
        super().__init__(json_dict)
        self._client = client
        self._content: Optional[LessonContent] = None

        self.id: str = self._resolver(str, "N")
        self.canceled: bool = self._resolver(bool, "estAnnule", default=False)
        self.status: Optional[str] = self._resolver(str, "Statut", strict=False)
        self.background_color: Optional[str] = self._resolver(
            str, "CouleurFond", strict=False
        )
        self.outing: bool = self._resolver(bool, "estSortiePedagogique", default=False)
        self.start: datetime.datetime = self._resolver(
            Util.datetime_parse, "DateDuCours", "V"
        )
        self.exempted: bool = self._resolver(bool, "dispenseEleve", default=False)
        self.virtual_classrooms: List[str] = self._resolver(
            lambda l: [i["url"] for i in l], "listeVisios", "V", default=[]
        )
        self.num: int = self._resolver(int, "P", default=0)
        self.detention: bool = self._resolver(bool, "estRetenue", default=False)
        self.test: bool = self._resolver(
            bool, "cahierDeTextes", "V", "estDevoir", default=False
        )

        # get correct ending time
        # Pronote gives us the place where the hour should be in a week, when we modulo that with the amount of
        # hours in a day we can get the "place" when the hour starts. Then we just add the duration (and substract 1)
        end_place = (
            json_dict["place"]
            % (
                len(
                    client.func_options["donneesSec"]["donnees"]["General"][
                        "ListeHeuresFin"
                    ]["V"]
                )
                - 1
            )
            + json_dict["duree"]
            - 1
        )

        # With the end "place" now known we can look up the ending time in func_options
        liste_heures = client.func_options["donneesSec"]["donnees"]["General"][
            "ListeHeuresFin"
        ]["V"]
        end_time = Util.place2time(liste_heures, end_place)
        self.end: datetime.datetime = self.start.replace(
            hour=end_time.hour, minute=end_time.minute
        )

        # get additional information about the lesson
        self.teacher_names: Optional[List[str]] = []
        self.classrooms: Optional[List[str]] = []
        self.group_names: Optional[List[str]] = []
        self.subject: Optional[Subject] = None

        if "ListeContenus" not in json_dict:
            raise ParsingError(
                "Error while parsing for lesson details",
                json_dict,
                ("ListeContenus", "V"),
            )

        for d in json_dict["ListeContenus"]["V"]:
            if "G" not in d:
                continue
            elif d["G"] == 16:
                self.subject = Subject(d)
            elif d["G"] == 3:
                self.teacher_names.append(d["L"])
            elif d["G"] == 17:
                self.classrooms.append(d["L"])
            elif d["G"] == 2:
                self.group_names.append(d["L"])

        # All values joined together to prevent breaking changes
        self.teacher_name: Optional[str] = (
            ", ".join(self.teacher_names) if self.teacher_names else None
        )
        self.classroom: Optional[str] = (
            ", ".join(self.classrooms) if self.classrooms else None
        )
        self.group_name: Optional[str] = (
            ", ".join(self.group_names) if self.group_names else None
        )

        del self._resolver

    @property
    def normal(self) -> bool:
        if self.detention is None and self.outing is None:
            return True
        return False

    @property
    def content(self) -> Optional[LessonContent]:
        """
        Gets content of the lesson. May be None if there is no description.

        .. note:: This property is very inefficient and will send
           a request to pronote, so don't use it often.
        """
        if self._content:
            return self._content
        week = self._client.get_week(self.start.date())
        data = {"domaine": {"_T": 8, "V": f"[{week}..{week}]"}}
        response = self._client.post("PageCahierDeTexte", 89, data)
        contents = {}
        for lesson in response["donneesSec"]["donnees"]["ListeCahierDeTextes"]["V"]:
            if lesson["cours"]["V"]["N"] == self.id and lesson["listeContenus"]["V"]:
                contents = lesson["listeContenus"]["V"][0]
                break
        if not contents:
            return None
        self._content = LessonContent(self._client, contents)
        return self._content


class Homework(Object, Slots):
    """
    Represents a homework. You shouldn't have to create this class manually.

    Attributes:
        id (str): the id of the homework (used internally)
        subject (Subject): the subject that the homework is for
        description (str): the description of the homework
        background_color (str): the background color of the homework
        done (bool): if the homework is marked done
        date (datetime.date): deadline
    """

    def __init__(self, client: ClientBase, json_dict: dict) -> None:
        super().__init__(json_dict)

        self._client = client

        self.id: str = self._resolver(str, "N")
        self.description: str = self._resolver(Util.html_parse, "descriptif", "V")
        self.done: bool = self._resolver(bool, "TAFFait")
        self.subject: Subject = self._resolver(Subject, "Matiere", "V")
        self.date: datetime.date = self._resolver(Util.date_parse, "PourLe", "V")
        self.background_color: str = self._resolver(str, "CouleurFond")
        self._files = self._resolver(tuple, "ListePieceJointe", "V")

        del self._resolver

    def set_done(self, status: bool) -> None:
        """
        Sets the status of the homework.

        Args:
            status (bool): The status to which to change
        """
        data = {"listeTAF": [{"N": self.id, "TAFFait": status}]}
        self._client.post("SaisieTAFFaitEleve", 88, data)
        self.done = status

    @property
    def files(self) -> List[Attachment]:
        """Get all the files and links attached to the homework"""
        return [Attachment(self._client, jsn) for jsn in self._files]  # type: ignore


class Information(Object, Slots):
    """
    Represents a information in a information and surveys tab.

    Attributes:
        id (str): the id of the information
        author (str): author of the information
        title (str): title of the information
        read (bool): if the message has been read
        creation_date (datetime.datetime): the date when the message was created
        start_date (datetime.datetime): the date when the message became visible
        end_date (datetime.datetime): the date on which the message will be withdrawn
        category (str): category of the information
        survey (bool): if the message is a survey
        anonymous_response (bool): if the survey response is anonymous
        attachments (List[Attachment])
        template (bool): if it is a template message
        shared_template (bool): if it is a shared template message
    """

<<<<<<< HEAD
=======
    __slots__ = [
        "id",
        "title",
        "author",
        "read",
        "creation_date",
        "start_date",
        "end_date",
        "category",
        "survey",
        "anonymous_response",
        "_raw_content",
        "_client",
        "attachments",
        "template",
        "shared_template",
    ]

>>>>>>> eab05b37
    def __init__(self, client: ClientBase, json_dict: dict) -> None:
        super().__init__(json_dict)

        self._client = client

        self.id: str = self._resolver(str, "N")
        self.title: Optional[str] = self._resolver(str, "L", strict=False)
        self.author: str = self._resolver(str, "auteur")
        self._raw_content: list = self._resolver(list, "listeQuestions", "V")
        self.read: bool = self._resolver(bool, "lue")
        self.creation_date: datetime.datetime = self._resolver(
            Util.datetime_parse, "dateCreation", "V"
        )
        self.start_date: Optional[datetime.datetime] = self._resolver(
            Util.datetime_parse, "dateDebut", "V", strict=False
        )
        self.end_date: Optional[datetime.datetime] = self._resolver(
            Util.datetime_parse, "dateFin", "V", strict=False
        )
        self.category: str = self._resolver(str, "categorie", "V", "L")
        self.survey: bool = self._resolver(bool, "estSondage")
        self.template: bool = self._resolver(bool, "estModele", default=False)
        self.shared_template: bool = self._resolver(
            bool, "estModelePartage", default=False
        )
        self.anonymous_response: bool = self._resolver(bool, "reponseAnonyme")

        def make_attachments(questions: dict) -> List[Attachment]:
            attachments = []
            for question in questions:
                for j in question["listePiecesJointes"]["V"]:
                    attachments.append(Attachment(client, j))
            return attachments

        self.attachments: List[Attachment] = self._resolver(
            make_attachments, "listeQuestions", "V"
        )

        del self._resolver

    @property
    def content(self) -> str:
        return Util.html_parse(self._raw_content[0]["texte"]["V"])

    def mark_as_read(self, status: bool) -> None:
        data = {
            "listeActualites": [
                {
                    "N": self.id,
                    "validationDirecte": True,
                    "genrePublic": 4,
                    "public": {
                        "N": self._client.info.id,
                        "G": 4,
                    },
                    "lue": status,
                }
            ],
            "saisieActualite": False,
        }
        self._client.post("SaisieActualites", 8, data)
        self.read = status


class Recipient(Object, Slots):
    """
    Represents a recipient to create a discussion

    Attributes:
        id (str): the id of the recipient (used internally)
        name (str): name of the recipient
        type (str): teacher or staff
        email (Optional[str]): email of the recipient
        functions (List[str]): all function or subject of the recipient
        with_discussion (bool): can be contacted by message
    """

<<<<<<< HEAD
=======
    __slots__ = [
        "id",
        "name",
        "type",
        "functions",
        "with_discussion",
        "email",
        "_client",
        "_type",
    ]

>>>>>>> eab05b37
    def __init__(self, client: ClientBase, json_dict: dict) -> None:
        super().__init__(json_dict)
        self._client = client
        self._type: int = self._resolver(int, "G")

        self.id: str = self._resolver(str, "N")
        self.name: str = self._resolver(str, "L")
        self.type: str = "teacher" if self._type == 3 else "staff"
        self.email: Optional[str] = self._resolver(str, "email", strict=False)
        self.functions: List[str] = []

        if self.type == "teacher":
            self.functions = self._resolver(
                lambda x: [r.get("L") for r in x], "listeRessources", "V"
            )
        else:
            self.functions = self._resolver(
                lambda f: [f], "fonction", "V", "L", default=[]
            )

        self.with_discussion: bool = self._resolver(
            bool, "avecDiscussion", default=False
        )

        del self._resolver


class Message(Object, Slots):
    """
    Represents a message in a discussion.

    Attributes:
        id (str): the id of the message (used internally)
        author (str): author of the message
        seen (bool): if the message was seen
        date (datetime.datetime): the date when the message was sent
        content (str): content of the messages
    """

    def __init__(self, client: ClientBase, json_dict: dict) -> None:
        super().__init__(json_dict)
        self._client = client

        self.id: str = self._resolver(str, "N")
        self.content: str = ""
        self.author: str = self._resolver(str, "public_gauche")
        self.seen: bool = self._resolver(bool, "lu", default=False)
        self.date: datetime.datetime = self._resolver(Util.datetime_parse, "date", "V")

        if self._resolver(bool, "estHTML", default=False):
            self.content = self._resolver(Util.html_parse, "contenu", "V")
        else:
            self.content = self._resolver(str, "contenu")

        del self._resolver

    @classmethod
    def get(cls, client: Client, id: str) -> Message:
        """
        Get the message of a specific id

        Args:
            id (str): id of the message
        """
        message = client.post(
            "ListeMessages", 131, {"listePossessionsMessages": [{"N": id}]}
        )

        return Message(
            client, message["donneesSec"]["donnees"]["listeMessages"]["V"][0]
        )


class Discussion(Object, Slots):
    """
    Represents a discussion.

    Attributes:
        id (str): the id of the discussion (used internally)
        subject (str): the subject of the discussion
        creator (str): the person who open the discussion
        messages (List[Message]): messages link to the discussion
        unread (int): number of unread messages
        close (bool): True if the discussion is close
        date (datetime.datetime): the date when the discussion was open
        replyable (bool): because pronotepy does not currently support replying
            to discussions that are inside other discussions, this boolean signifies
            if pronotepy is able to reply
    """

<<<<<<< HEAD
=======
    __slots__ = [
        "id",
        "subject",
        "messages",
        "unread",
        "close",
        "date",
        "replyable",
        "_client",
        "_possessions",
        "creator",
    ]

>>>>>>> eab05b37
    def __init__(self, client: Client, json_dict: dict) -> None:
        super().__init__(json_dict)
        self._client = client
        self._possessions: list = self._resolver(
            lambda l: [m["N"] for m in l], "listePossessionsMessages", "V"
        )

        # FIXME: Quick fix! Reading messages is more important than replying to them
        # but we should figure out how the general structure works. ID should always be
        # present.
        self.id: Optional[str] = self._resolver(
            str, "messageFenetre", "V", "N", strict=False
        )
        self.replyable: bool = self.id is not None
        self.subject: str = self._resolver(str, "objet")
        self.creator: str = self._resolver(
            str, "initiateur", strict=False
        ) or self._resolver(str, "public")
        self.messages: List[Message] = self._resolver(
            lambda l: [Message.get(self._client, m["N"]) for m in l],
            "listePossessionsMessages",
            "V",
        )
        self.unread: int = self._resolver(int, "nbNonLus", default=0)
        self.close: bool = self._resolver(bool, "ferme", default=False)
        self.date: datetime.date = self._resolver(Util.date_parse, "libelleDate")

        del self._resolver

    def mark_as(self, read: bool) -> None:
        """
        Mark as read/unread the discussion

        Args:
            read (bool): read/unread
        """
        self._client.post(
            "SaisieMessage",
            131,
            {
                "commande": "pourLu",
                "lu": read,
                "listePossessionsMessages": self._possessions,
            },
        )

    def reply(self, message: str) -> None:
        """
        Reply to a discussion

        Args:
            message (str)
        """
        self._client.post(
            "SaisieMessage",
            131,
            {
                "messagePourReponse": {"N": self.id, "G": 0},
                "contenu": message,
                "listeFichiers": [],
            },
        )

    def delete(self) -> None:
        """
        Delete the discussion
        """
        self._client.post(
            "SaisieMessage",
            131,
            {"commande": "corbeille", "listePossessionsMessages": self._possessions},
        )


class ClientInfo(Slots):
    """
    Contains info for a resource (a client).

    Attributes:
        id (str): id of the client (used internally)
        raw_resource (dict): Raw json defining the resource
    """

    def __init__(self, client: ClientBase, json_: dict) -> None:
        self.id: str = json_["N"]
        self.raw_resource: dict = json_
        self._client = client
        self.__cache: Optional[dict] = None

    @property
    def name(self) -> str:
        """
        Name of the client
        """
        return self.raw_resource["L"]

    @property
    def profile_picture(self) -> Optional[Attachment]:
        """
        Profile picture of the client
        """
        if self.raw_resource.get("avecPhoto"):
            return Attachment(
                self._client, {"L": "photo.jpg", "N": self.raw_resource["N"], "G": 1}
            )
        else:
            return None

    @property
    def delegue(self) -> List[str]:
        """
        list of classes of which the user is a delegue of
        """
        if self.raw_resource.get("estDelegue"):
            return [
                class_["L"] for class_ in self.raw_resource["listeClassesDelegue"]["V"]
            ]
        else:
            return []

    @property
    def class_name(self) -> str:
        """
        name of the student's class
        """
        return self.raw_resource.get("classeDEleve", {}).get("L", "")

    @property
    def establishment(self) -> str:
        """
        name of the student's establishment
        """
        return self.raw_resource.get("Etablissement", {"V": {"L": ""}})["V"]["L"]

    def _cache(self) -> dict:
        if self.__cache is None:
            # this does not have all the protection _ClientBase.post provides,
            # but we need to manually add the resource id
            self.__cache = self._client.communication.post(
                "PageInfosPerso",
                {"_Signature_": {"onglet": 49, "ressource": {"N": self.id, "G": 4}}},
            )["donneesSec"]["donnees"]["Informations"]

        return self.__cache

    @property
    def address(self) -> tuple[str, str, str, str, str, str, str, str]:
        """
        Address of the client

        Returns:
            A tuple of 8 elements:
                - 4 lines of address info
                - postal code
                - city
                - province
                - country
        """
        c = self._cache()
        return (
            c["adresse1"],
            c["adresse2"],
            c["adresse3"],
            c["adresse4"],
            c["codePostal"],
            c["ville"],
            c["province"],
            c["pays"],
        )

    @property
    def email(self) -> str:
        return self._cache()["eMail"]

    @property
    def phone(self) -> str:
        """
        Phone of the client

        Returns:
            str: Phone in the format +[country-code][phone-number]
        """
        c = self._cache()
        return "+" + c["indicatifTel"] + c["telephonePortable"]

    @property
    def ine_number(self) -> str:
        return self._cache()["numeroINE"]


class Acquisition(Object, Slots):
    """
    Contains acquisition info for an evaluation.

    Attributes:
        order (int): Telling the order in which the acquisition is. The list of acquisitions is already sorted by this.
        level (str): the level achieved for this acquisition
        id (int): id, used internally
        abbreviation (str): abbreviation for the level achieved
        coefficient (int): coefficient
        domain (str): domain in which the acquisition is
        domain_id (str)
        name (str): name (description) of the acquisition
        name_id (str)
        pillar (str)
        pillar_id (str)
        pillar_prefix (str)
    """

    def __init__(self, json_dict: dict) -> None:
        super().__init__(json_dict)

        self.id: str = self._resolver(str, "N")
        self.level: str = self._resolver(str, "L")
        self.abbreviation: str = self._resolver(str, "abbreviation")
        self.coefficient: int = self._resolver(int, "coefficient")
        self.domain: str = self._resolver(str, "domaine", "V", "L")
        self.domain_id: str = self._resolver(str, "domaine", "V", "N")
        self.name: Optional[str] = self._resolver(str, "item", "V", "L", strict=False)
        self.name_id: Optional[str] = self._resolver(
            str, "item", "V", "N", strict=False
        )
        self.order: int = self._resolver(int, "ordre")
        self.pillar: str = self._resolver(str, "pilier", "V", "L")
        self.pillar_id: str = self._resolver(str, "pilier", "V", "N")
        self.pillar_prefix: str = self._resolver(str, "pilier", "V", "strPrefixes")

        del self._resolver


class Evaluation(Object, Slots):
    """
    Data class for an evaluation.

    Attributes:
        name (str)
        id (str)
        domain (Optional[str])
        teacher (str): the teacher who issued the evaluation
        coefficient (int)
        description (str)
        subject (Subject)
        paliers (List[str])
        acquisitions (List[Acquisition])
        date (datetime.date)
    """

    def __init__(self, json_dict: dict) -> None:
        super().__init__(json_dict)
        self.name: str = self._resolver(str, "L")
        self.id: str = self._resolver(str, "N")
        self.domain: Optional[str] = self._resolver(
            str, "domaine", "V", "L", strict=False
        )
        self.teacher: str = self._resolver(str, "individu", "V", "L")
        self.coefficient: int = self._resolver(int, "coefficient")
        self.description: str = self._resolver(str, "descriptif")
        self.subject: Subject = self._resolver(Subject, "matiere", "V")
        self.paliers: List[str] = self._resolver(
            lambda x: [_get_l(y) for y in x], "listePaliers", "V"
        )
        self.acquisitions: List[Acquisition] = self._resolver(
            lambda x: sorted([Acquisition(y) for y in x], key=lambda z: z.order),
            "listeNiveauxDAcquisitions",
            "V",
        )
        self.date: datetime.date = self._resolver(Util.date_parse, "date", "V")

        del self._resolver


class Identity(Object, Slots):
    """
    Represents an Identity of a person

    Attributes:
        postal_code (str)
        date_of_birth (datetime.date)
        email (Optional[str])
        last_name (str)
        country (str)
        mobile_number (Optional[str])
        landline_number (Optional[str])
        other_phone_number (Optional[str])
        city (str)
        place_of_birth (Optional[str])
        first_names (List[str])
        address (List[str])
        formatted_address (str): concatenated address information into a single string
    """

    def __init__(self, json_dict: dict) -> None:
        super().__init__(json_dict)

        self.postal_code: str = self._resolver(str, "CP")
        self.date_of_birth: Optional[datetime.date] = self._resolver(
            Util.date_parse, "dateNaiss", strict=False
        )
        self.email: Optional[str] = self._resolver(str, "email", strict=False)
        self.last_name: str = self._resolver(str, "nom")
        self.country: str = self._resolver(str, "pays")
        self.mobile_number: Optional[str] = self._resolver(str, "telPort", strict=False)
        self.landline_number: Optional[str] = self._resolver(
            str, "telFixe", strict=False
        )
        self.other_phone_number: Optional[str] = self._resolver(
            str, "telAutre", strict=False
        )
        self.city: str = self._resolver(str, "ville")
        self.place_of_birth: Optional[str] = self._resolver(
            str, "villeNaiss", strict=False
        )

        self.address: List[str] = []
        i = 1
        while True:
            option = json_dict.get("adresse" + str(i))
            if not option:
                break
            self.address.append(option)
            i += 1
        self.formatted_address: str = ",".join(
            [*self.address, self.postal_code, self.city, self.country]
        )
        self.first_names: List[str] = [
            json_dict.get("prenom", ""),
            json_dict.get("prenom2", ""),
            json_dict.get("prenom3", ""),
        ]

        del self._resolver


class Guardian(Object, Slots):
    """
    Represents a guardian of a student.

    Attributes:
        identity (Identity)
        accepteInfosProf (bool)
        authorized_email (bool)
        authorized_pick_up_kid (bool)
        urgency_contact (bool)
        preferred_responsible_contact (bool)
        accomodates_kid (bool)
        relatives_link (str)
        responsibility_level (str)
        financially_responsible (bool)
        full_name (str)
        is_legal (bool)
    """

    def __init__(self, json_dict: dict) -> None:
        super().__init__(json_dict)

        self.accepteInfosProf: bool = self._resolver(bool, "accepteInfosProf")
        self.authorized_email: bool = self._resolver(bool, "autoriseEmail")
        self.authorized_pick_up_kid: bool = self._resolver(
            bool, "autoriseRecupererEnfant"
        )
        self.urgency_contact: bool = self._resolver(bool, "contactUrgence")
        self.preferred_responsible_contact: bool = self._resolver(
            bool, "estResponsablePreferentiel"
        )
        self.accomodates_kid: bool = self._resolver(bool, "hebergeEnfant")
        self.relatives_link: str = self._resolver(str, "lienParente")
        self.responsibility_level: str = self._resolver(str, "niveauResponsabilite")
        self.financially_responsible: bool = self._resolver(
            bool, "responsableFinancier"
        )
        self.full_name: str = self._resolver(str, "nom")

        self.identity = Identity(json_dict)
        self.is_legal = self.responsibility_level == "LEGAL"

        del self._resolver


class Student(Object, Slots):
    """
    Represents a student

    Attributes:
        full_name (str)
        id (str)
        enrollment_date (datetime.date)
        date_of_birth (datetime.date)
        projects (List[str])
        last_name (str)
        first_names (str)
        sex (str)
        options (List[str]): language options
    """

    def __init__(self, client: ClientBase, json_dict: dict) -> None:
        super().__init__(json_dict)

        self.full_name: str = self._resolver(str, "L")
        self.id: str = self._resolver(str, "N")
        self.enrollment_date: datetime.date = self._resolver(
            Util.date_parse, "entree", "V"
        )
        self.date_of_birth: datetime.date = self._resolver(Util.date_parse, "neLe", "V")
        self.projects: List[str] = self._resolver(
            lambda p: [
                f"{x.get('typeAmenagement', '')} ({x.get('handicap', '')})" for x in p
            ],
            "listeProjets",
            "V",
        )
        self.last_name: str = self._resolver(str, "nom")
        self.first_names: str = self._resolver(str, "prenoms")
        self.sex: str = self._resolver(str, "sexe")

        self._client = client
        self._cache: Optional[dict] = None

        self.options = []
        i = 1
        while True:
            option = json_dict.get("option" + str(i))
            if not option:
                break
            self.options.append(option)
            i += 1

        del self._resolver

    @property
    def identity(self) -> Identity:
        """
        Identity of this student
        """
        if self._cache is None:
            self._cache = self._client.post(
                "FicheEleve",
                105,
                {"Eleve": {"N": self.id}, "AvecEleve": True, "AvecResponsables": True},
            )
        return Identity(self._cache["donneesSec"]["donnees"]["Identite"])

    @property
    def guardians(self) -> List[Guardian]:
        """
        List of responsible persons (parents).
        """
        if self._cache is None:
            self._cache = self._client.post(
                "FicheEleve",
                105,
                {"Eleve": {"N": self.id}, "AvecEleve": True, "AvecResponsables": True},
            )
        return [
            Guardian(j)
            for j in self._cache["donneesSec"]["donnees"]["Responsables"]["V"]
        ]


class StudentClass(Object, Slots):
    """
    Represents a class of students

    Attributes:
        name (str)
        id (str)
        responsible (bool): is the teacher responsible for the class
        grade (str)
    """

    def __init__(self, client: ClientBase, json_dict: dict) -> None:
        super().__init__(json_dict)

        self.name: str = self._resolver(str, "L")
        self.id: str = self._resolver(str, "N")
        self.responsible: bool = self._resolver(bool, "estResponsable")
        self.grade: str = self._resolver(str, "niveau", "V", "L", default="")

        self._client = client

        del self._resolver

    def students(self, period: Optional[Period] = None) -> List[Student]:
        period = period or self._client.periods[0]
        r = self._client.post(
            "ListeRessources",
            105,
            {"classe": {"N": self.id, "G": 1}, "periode": {"N": period.id, "G": 1}},
        )
        return [
            Student(self._client, j)
            for j in r["donneesSec"]["donnees"]["listeRessources"]["V"]
        ]


class Menu(Object, Slots):
    """
    Represents the menu of a meal

    Attributes:
        id (str)
        self.name (Optional[str])
        date (datetime.date): the date of the menu
        is_lunch (bool): the menu is a lunch menu
        is_dinner (bool): the menu is a dinner menu
        first_meal (Optional[List[Food]]): food list of first meal
        main_meal (Optional[List[Food]]): food list of main meal
        side_meal (Optional[List[Food]]): food list of side meal
        other_meal (Optional[List[Food]]): food list of other meal
        cheese (Optional[List[Food]]): food list of cheese
        dessert (Optional[List[Food]]): food list of dessert
    """

    class Food(Object, Slots):
        """
        Represents food of a menu

        Attributes:
            id (str)
            name (str)
            labels (List[FoodLabel])
        """

        class FoodLabel(Object, Slots):
            """
            Represents the label of a food

            Attributes:
                id (str)
                name (str)
                color (str)
            """

            def __init__(self, client: ClientBase, json_dict: dict) -> None:
                super().__init__(json_dict)

                self.id: str = self._resolver(str, "N")
                self.name: str = self._resolver(str, "L")
                self.color: str = self._resolver(str, "couleur")

                self._client = client

                del self._resolver

        def __init__(self, client: ClientBase, json_dict: dict) -> None:
            super().__init__(json_dict)

            self.id: str = self._resolver(str, "N")
            self.name: str = self._resolver(str, "L")
            self.labels: List[Menu.Food.FoodLabel] = self._resolver(
                lambda labels: [self.FoodLabel(client, label) for label in labels],
                "listeLabelsAlimentaires",
                "V",
            )

            self._client = client

            del self._resolver

    def __init__(self, client: ClientBase, json_dict: dict) -> None:
        super().__init__(json_dict)

        self.id: str = self._resolver(str, "N")
        self.name: Optional[str] = self._resolver(str, "L", strict=False)
        self.date: datetime.date = self._resolver(Util.date_parse, "Date", "V")

        self.is_lunch: bool = self._resolver(int, "G") == 0
        self.is_dinner: bool = self._resolver(int, "G") == 1

        def init_food(d: dict) -> List[Menu.Food]:
            return [self.Food(client, x) for x in d["ListeAliments"]["V"]]

        d_dict = {str(meal["G"]): meal for meal in json_dict["ListePlats"]["V"]}
        super().__init__(d_dict)

        self.first_meal: Optional[List[Menu.Food]] = self._resolver(
            init_food, "0", strict=False
        )
        self.main_meal: Optional[List[Menu.Food]] = self._resolver(
            init_food, "1", strict=False
        )
        self.side_meal: Optional[List[Menu.Food]] = self._resolver(
            init_food, "2", strict=False
        )
        self.other_meal: Optional[List[Menu.Food]] = self._resolver(
            init_food, "3", strict=False
        )
        self.cheese: Optional[List[Menu.Food]] = self._resolver(
            init_food, "5", strict=False
        )
        self.dessert: Optional[List[Menu.Food]] = self._resolver(
            init_food, "4", strict=False
        )

        self._client = client

        del self._resolver


class Punishment(Object, Slots):
    """
    Represents a punishment.

    Attributes:
        id (str)
        given (datetime.datetime): Date and time when the punishment was given
        exclusion (bool): If the punishment is an exclusion
        during_lesson (bool)
        homework (str): Text description of the homework that was given as the punishment
        homework_documents (List[Attachment]): Attached documents for homework
        circumstances (str)
        circumstance_documents (List[Attachment])
        nature (str): Text description of the nature of the punishment (ex. "Retenue")
        reasons (List[str]): Text descriptions of the reasons for the punishment
        giver (str): Name of the person that gave the punishment
        schedule (List[ScheduledPunishment]): List of scheduled date-times with durations
        schedulable (bool)
        duration (datetime.timedelta)
    """

<<<<<<< HEAD
    class ScheduledPunishment(Object, Slots):
=======
    __slots__ = [
        "id",
        "given",
        "exclusion",
        "during_lesson",
        "homework",
        "homework_documents",
        "circumstances",
        "circumstance_documents",
        "nature",
        "reasons",
        "giver",
        "schedule",
        "schedulable",
        "duration",
        "requires_parent",
    ]

    class ScheduledPunishment(Object):
>>>>>>> eab05b37
        """
        Represents a sheduled punishment.

        Attributes:
            id (str)
            start (datetime.datetime)
            duration (datetime.timedelta)
        """

<<<<<<< HEAD
=======
        __slots__ = ["start", "duration", "id"]

>>>>>>> eab05b37
        def __init__(self, client: ClientBase, json_dict: dict) -> None:
            super().__init__(json_dict)
            self.id: str = self._resolver(str, "N")

            # construct a full datetime from "date" and "placeExecution" fields
            date = self._resolver(Util.date_parse, "date", "V")
            place = self._resolver(int, "placeExecution")
            liste_heures = client.func_options["donneesSec"]["donnees"]["General"][
                "ListeHeures"
            ]["V"]
            try:
                self.start: datetime.datetime = datetime.datetime.combine(
                    date, Util.place2time(liste_heures, place)
                )
            except ValueError as e:
                raise DataError(str(e))

            self.duration: datetime.timedelta = self._resolver(
                lambda v: datetime.timedelta(minutes=int(v)), "duree"
            )

            del self._resolver

    def __init__(self, client: ClientBase, json_dict: dict) -> None:
        super().__init__(json_dict)
        self.id: str = self._resolver(str, "N")

        # construct a full datetime from "dateDemande" and "placeDemande" fields
        date = self._resolver(Util.date_parse, "dateDemande", "V")
        time_place = self._resolver(int, "placeDemande")
        liste_heures = client.func_options["donneesSec"]["donnees"]["General"][
            "ListeHeures"
        ]["V"]
        try:
            self.given: datetime.datetime = datetime.datetime.combine(
                date, Util.place2time(liste_heures, time_place)
            )
        except ValueError as e:
            raise DataError(str(e))

        self.exclusion: bool = self._resolver(bool, "estUneExclusion")
        self.during_lesson: bool = self._resolver(bool, "horsCours")

        self.homework: str = self._resolver(str, "travailAFaire")
        self.homework_documents: List[Attachment] = self._resolver(
            lambda x: [Attachment(client, a) for a in x], "documentsTAF", "V"
        )

        self.circumstances: str = self._resolver(str, "circonstances")
        self.circumstance_documents: List[Attachment] = self._resolver(
            lambda x: [Attachment(client, a) for a in x], "documentsCirconstances", "V"
        )

        # TODO: change to an enum (out of scope for this comment: change this kind of string to enums everywhere)
        self.nature: str = self._resolver(str, "nature", "V", "L")
        self.requires_parent: Optional[str] = self._resolver(
            str, "nature", "V", "estAvecARParent", strict=False
        )

        self.reasons: List[str] = self._resolver(
            lambda x: [i["L"] for i in x], "listeMotifs", "V"
        )
        self.giver: str = self._resolver(str, "demandeur", "V", "L")

        self.schedulable: bool = self._resolver(bool, "estProgrammable")

        self.schedule: List[Punishment.ScheduledPunishment] = []
        if self.schedulable:
            self.schedule = self._resolver(
                lambda x: [Punishment.ScheduledPunishment(client, i) for i in x],
                "programmation",
                "V",
            )

        self.duration: datetime.timedelta = self._resolver(
            lambda v: datetime.timedelta(minutes=int(v)), "duree"
        )<|MERGE_RESOLUTION|>--- conflicted
+++ resolved
@@ -317,19 +317,6 @@
         reasons (List[str]): The reason(s) for the absence
     """
 
-<<<<<<< HEAD
-=======
-    __slots__ = [
-        "id",
-        "from_date",
-        "to_date",
-        "justified",
-        "hours",
-        "days",
-        "reasons",
-    ]
-
->>>>>>> eab05b37
     def __init__(self, json_dict: dict) -> None:
         super().__init__(json_dict)
 
@@ -361,12 +348,6 @@
         end (datetime.datetime): date on which the period ends
     """
 
-<<<<<<< HEAD
-=======
-    __slots__ = ["_client", "id", "name", "start", "end"]
-
-    # TODO: remove; does not support multiple clients
->>>>>>> eab05b37
     instances: Set[Any] = set()
 
     def __init__(self, client: ClientBase, json_dict: dict) -> None:
@@ -533,27 +514,6 @@
 
     # TODO: optionnal -> optional
 
-<<<<<<< HEAD
-=======
-    __slots__ = [
-        "id",
-        "grade",
-        "out_of",
-        "default_out_of",
-        "date",
-        "subject",
-        "period",
-        "average",
-        "max",
-        "min",
-        "coefficient",
-        "comment",
-        "is_bonus",
-        "is_optionnal",
-        "is_out_of_20",
-    ]
-
->>>>>>> eab05b37
     def __init__(self, json_dict: dict) -> None:
         super().__init__(json_dict)
 
@@ -607,11 +567,6 @@
         type (int): type of the attachment (0 = link, 1 = file)
     """
 
-<<<<<<< HEAD
-=======
-    __slots__ = ["name", "id", "_client", "url", "_data", "type"]
-
->>>>>>> eab05b37
     def __init__(self, client: ClientBase, json_dict: dict) -> None:
         super().__init__(json_dict)
 
@@ -677,11 +632,6 @@
         category (Optional[str]): category of the lesson content
     """
 
-<<<<<<< HEAD
-=======
-    __slots__ = ["title", "description", "_files", "_client", "category"]
-
->>>>>>> eab05b37
     def __init__(self, client: ClientBase, json_dict: dict) -> None:
         super().__init__(json_dict)
 
@@ -730,33 +680,6 @@
         test (bool): if there will be a test in the lesson
     """
 
-<<<<<<< HEAD
-=======
-    __slots__ = [
-        "id",
-        "subject",
-        "teacher_name",
-        "teacher_names",
-        "classroom",
-        "classrooms",
-        "start",
-        "canceled",
-        "status",
-        "background_color",
-        "detention",
-        "end",
-        "outing",
-        "group_name",
-        "group_names",
-        "exempted",
-        "_client",
-        "_content",
-        "virtual_classrooms",
-        "num",
-        "test",
-    ]
-
->>>>>>> eab05b37
     def __init__(self, client: ClientBase, json_dict: dict) -> None:
         super().__init__(json_dict)
         self._client = client
@@ -941,27 +864,6 @@
         shared_template (bool): if it is a shared template message
     """
 
-<<<<<<< HEAD
-=======
-    __slots__ = [
-        "id",
-        "title",
-        "author",
-        "read",
-        "creation_date",
-        "start_date",
-        "end_date",
-        "category",
-        "survey",
-        "anonymous_response",
-        "_raw_content",
-        "_client",
-        "attachments",
-        "template",
-        "shared_template",
-    ]
-
->>>>>>> eab05b37
     def __init__(self, client: ClientBase, json_dict: dict) -> None:
         super().__init__(json_dict)
 
@@ -1039,20 +941,6 @@
         with_discussion (bool): can be contacted by message
     """
 
-<<<<<<< HEAD
-=======
-    __slots__ = [
-        "id",
-        "name",
-        "type",
-        "functions",
-        "with_discussion",
-        "email",
-        "_client",
-        "_type",
-    ]
-
->>>>>>> eab05b37
     def __init__(self, client: ClientBase, json_dict: dict) -> None:
         super().__init__(json_dict)
         self._client = client
@@ -1143,22 +1031,6 @@
             if pronotepy is able to reply
     """
 
-<<<<<<< HEAD
-=======
-    __slots__ = [
-        "id",
-        "subject",
-        "messages",
-        "unread",
-        "close",
-        "date",
-        "replyable",
-        "_client",
-        "_possessions",
-        "creator",
-    ]
-
->>>>>>> eab05b37
     def __init__(self, client: Client, json_dict: dict) -> None:
         super().__init__(json_dict)
         self._client = client
@@ -1778,29 +1650,7 @@
         duration (datetime.timedelta)
     """
 
-<<<<<<< HEAD
     class ScheduledPunishment(Object, Slots):
-=======
-    __slots__ = [
-        "id",
-        "given",
-        "exclusion",
-        "during_lesson",
-        "homework",
-        "homework_documents",
-        "circumstances",
-        "circumstance_documents",
-        "nature",
-        "reasons",
-        "giver",
-        "schedule",
-        "schedulable",
-        "duration",
-        "requires_parent",
-    ]
-
-    class ScheduledPunishment(Object):
->>>>>>> eab05b37
         """
         Represents a sheduled punishment.
 
@@ -1810,11 +1660,6 @@
             duration (datetime.timedelta)
         """
 
-<<<<<<< HEAD
-=======
-        __slots__ = ["start", "duration", "id"]
-
->>>>>>> eab05b37
         def __init__(self, client: ClientBase, json_dict: dict) -> None:
             super().__init__(json_dict)
             self.id: str = self._resolver(str, "N")
